--- conflicted
+++ resolved
@@ -29,15 +29,9 @@
 | **[Adapter](./patterns/structural/adapter/adapter.implementation.js)**       | Allows objects with incompatible interfaces to collaborate.                                                           |
 | **[Composite](./patterns/structural/composite/composite.implementation.js)** | Composes objects into tree structures to represent part-whole hierarchies.                                             |
 | **[Proxy](./patterns/structural/proxy/proxy.implementation.js)**             | Provides a surrogate or placeholder for another object to control access to it.                                       |
-<<<<<<< HEAD
 | **[Flyweight](./patterns/structural/flyweight/flyweight.implementation.js)**     | Minimizes memory usage by sharing common data across multiple objects.                                                 |
 | **[Facade](./patterns/structural/facade/facade.implementation.js)**                                                                   | Provides a simplified interface to a larger and more complex body of code.                                             |
-| **Bridge**                                                                   | Separates abstraction from implementation, allowing both to evolve independently.                                      |
-=======
-| **[Flyweight](./patterns/structural/flyweight/flyweight.implementation.js)** | Minimizes memory usage by sharing common data across multiple objects.                                                 |
-| **Facade**                                                                   | Provides a simplified interface to a larger and more complex body of code.                                             |
-| **[Bridge](./patterns/structural/bridge/bridge.implementation.js)**       | Separates abstraction from implementation, allowing both to evolve independently.                                      |
->>>>>>> e5fe48fc
+| **[Bridge](./patterns/structural/bridge/bridge.implementation.js)**                                                                   | Separates abstraction from implementation, allowing both to evolve independently.                                      |
 | **Decorator**                                                                | Dynamically adds behavior or responsibilities to an object without modifying its structure.                           |
 
 ### Behavioral Design Patterns
