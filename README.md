--- conflicted
+++ resolved
@@ -24,27 +24,15 @@
 
 Structural patterns **simplify the design** by identifying simple ways to **realize relationships between entities**.
 
-<<<<<<< HEAD
 | Pattern Name                                                           | Description                                                                                                           |
 |------------------------------------------------------------------------|-----------------------------------------------------------------------------------------------------------------------|
 | **[Adapter](./patterns/structural/adapter/adapter.implementation.js)** | Allows objects with incompatible interfaces to collaborate.                                                           |
-| **Composite**                                                          | Composes objects into tree structures to represent part-whole hierarchies.                                             |
+| **[Composite](./patterns/structural/composite/composite.implementation.js)**                                                          | Composes objects into tree structures to represent part-whole hierarchies.                                             |
 | **Proxy**                                                              | Provides a surrogate or placeholder for another object to control access to it.                                       |
 | **Flyweight**                                                          | Minimizes memory usage by sharing common data across multiple objects.                                                 |
 | **Facade**                                                             | Provides a simplified interface to a larger and more complex body of code.                                             |
 | **Bridge**                                                             | Separates abstraction from implementation, allowing both to evolve independently.                                      |
 | **Decorator**                                                          | Dynamically adds behavior or responsibilities to an object without modifying its structure.                           |
-=======
-| Pattern Name    | Description                                                                                                           |
-|-----------------|-----------------------------------------------------------------------------------------------------------------------|
-| **Adapter**     | Allows objects with incompatible interfaces to collaborate.                                                           |
-| **[Composite](./patterns/structural/composite/composite.implementation.js)** | Composes objects into tree structures to represent part-whole hierarchies.                                             |
-| **Proxy**       | Provides a surrogate or placeholder for another object to control access to it.                                       |
-| **Flyweight**   | Minimizes memory usage by sharing common data across multiple objects.                                                 |
-| **Facade**      | Provides a simplified interface to a larger and more complex body of code.                                             |
-| **Bridge**      | Separates abstraction from implementation, allowing both to evolve independently.                                      |
-| **Decorator**   | Dynamically adds behavior or responsibilities to an object without modifying its structure.                           |
->>>>>>> 931d69ab
 
 ### Behavioral Design Patterns
 
