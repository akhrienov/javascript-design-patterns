# JavaScript Design Patterns Repository

This project demonstrates implementations of the 23 **Gang of Four (GoF)** design patterns using **JavaScript**, specifically optimized for **JavaScript applications**. Developers can enhance their code quality, promote reusability, and build robust applications by understanding and applying these patterns.

**Design patterns** are time-tested solutions to recurring problems in software development. The **Gang of Four (GoF)**, consisting of **Erich Gamma**, **Richard Helm**, **Ralph Johnson**, and **John Vlissides**, introduced **23 fundamental design patterns** in their renowned book *"Design Patterns: Elements of Reusable Object-Oriented Software"*.

This repository provides **JavaScript examples** of these patterns, serving as a practical reference for developers.

## Design Pattern Categories

### Creational Design Patterns

Creational patterns focus on **object creation mechanisms**, enhancing flexibility and reuse in the instantiation process.

| Pattern Name                                                                                    | Description                                                                                                      |
|-------------------------------------------------------------------------------------------------|------------------------------------------------------------------------------------------------------------------|
| **[Singleton](./patterns/creational/singleton/singleton.implementation.js)**                    | Ensures a class has only one instance and provides a global access point.                                         |
| **[Factory Method](./patterns/creational/factory-method/factory-method.implementation.js)**     | Defines an interface for creating an object, but lets subclasses alter the type of object that will be created.  |
| **[Abstract Factory](./patterns/creational/abstract-factory/abstract-factory.implementation.js)** | Provides an interface for creating families of related or dependent objects without specifying their concrete classes. |
| **[Builder](./patterns/creational/builder/builder.implementation.js)**                                                                                     | Separates the construction of a complex object from its representation.                                           |
| **[Prototype](./patterns/creational/prototype/prototype.implementation.js)**                                                                                   | Creates new objects by copying an existing object (prototype).                                                   |

### Structural Design Patterns

Structural patterns **simplify the design** by identifying simple ways to **realize relationships between entities**.

| Pattern Name                                                                 | Description                                                                                                           |
|------------------------------------------------------------------------------|-----------------------------------------------------------------------------------------------------------------------|
| **[Adapter](./patterns/structural/adapter/adapter.implementation.js)**       | Allows objects with incompatible interfaces to collaborate.                                                           |
| **[Composite](./patterns/structural/composite/composite.implementation.js)** | Composes objects into tree structures to represent part-whole hierarchies.                                             |
| **[Proxy](./patterns/structural/proxy/proxy.implementation.js)**             | Provides a surrogate or placeholder for another object to control access to it.                                       |
| **[Flyweight](./patterns/structural/flyweight/flyweight.implementation.js)** | Minimizes memory usage by sharing common data across multiple objects.                                                 |
| **[Facade](./patterns/structural/facade/facade.implementation.js)**          | Provides a simplified interface to a larger and more complex body of code.                                             |
| **[Bridge](./patterns/structural/bridge/bridge.implementation.js)**          | Separates abstraction from implementation, allowing both to evolve independently.                                      |
| **[Decorator](./patterns/structural/decorator/decorator.implementation.js)**    | Dynamically adds behavior or responsibilities to an object without modifying its structure.                           |

### Behavioral Design Patterns

Behavioral patterns focus on **communication between objects**, promoting **loose coupling** and **flexibility**.

| Pattern Name                                                                                                           | Description                                                                                                 |
|------------------------------------------------------------------------------------------------------------------------|-----------------------------------------------------------------------------------------------------------------|
| **[Template Method](./patterns/behavioral/template-method/template-method.implementation.js)**                         | Defines the program skeleton in a method, deferring some steps to subclasses.                                |
| **[Mediator](./patterns/behavioral/mediator/mediator.implementation.js)**                                              | Defines an object that centralizes communication between components.                                         |
| **[Chain of Responsibility](./patterns/behavioral/chain-of-responsibility/chain-of-responsibility.implementation.js)** | Passes a request along a chain of handlers until one handles it.                                             |
| **[Observer](./patterns/behavioral/observer/observer.implementation.js)**                                              | Defines a dependency between objects so that when one changes state, all dependents are notified.            |
| **[Strategy](./patterns/behavioral/strategy/strategy.implementation.js)**                                              | Defines a family of algorithms and lets the client choose which one to use at runtime.                      |
| **[Command](./patterns/behavioral/command/command.implementation.js)**                                                                                                            | Encapsulates a request as an object, allowing parameterization and queuing of requests.                     |
| **[State](./patterns/behavioral/state/state.implementation.js)**                                                                                                              | Allows an object to change its behavior when its internal state changes.                                     |
<<<<<<< HEAD
| **[Visitor](./patterns/behavioral/visitor/visitor.implementation.js)**                                                                                                            | Separates an algorithm from the objects it operates on.                                                     |
| **Interpreter**                                                                                                        | Defines a grammar and an interpreter to process that grammar.                                                |
=======
| **Visitor**                                                                                                            | Separates an algorithm from the objects it operates on.                                                     |
| **[Interpreter](./patterns/behavioral/interpreter/interpreter.implementation.js)**                                                                                                        | Defines a grammar and an interpreter to process that grammar.                                                |
>>>>>>> 18ddc99f
| **Iterator**                                                                                                           | Provides a way to access elements of a collection sequentially without exposing the underlying representation.|
| **Memento**                                                                                                            | Captures an object’s state so it can be restored later without violating encapsulation.                    |

## Getting Started

1. **Clone the Repository:**

   ```bash
   git clone https://github.com/akhrienov/nodejs-design-patterns.git
   cd javascript-design-patterns
   ```

2. **Install Dependencies:**

   Ensure **Node.js** and **pnpm** is installed. This repository mainly uses vanilla JavaScript, so no additional packages are necessary.

   ```bash
   pnpm i
   ```

3. **Explore Patterns:**

   Each pattern is in a separate folder under `patterns/`.

   Example:

   ```bash
   cd patterns/creational/singleton
   node singleton.example.js
   ```

## License

This repository is licensed under the **MIT License**. See [LICENSE](LICENSE) for more details.

---

By mastering these patterns, you can **write clean, scalable, and maintainable JavaScript applications**. Happy coding!
<|MERGE_RESOLUTION|>--- conflicted
+++ resolved
@@ -47,13 +47,8 @@
 | **[Strategy](./patterns/behavioral/strategy/strategy.implementation.js)**                                              | Defines a family of algorithms and lets the client choose which one to use at runtime.                      |
 | **[Command](./patterns/behavioral/command/command.implementation.js)**                                                                                                            | Encapsulates a request as an object, allowing parameterization and queuing of requests.                     |
 | **[State](./patterns/behavioral/state/state.implementation.js)**                                                                                                              | Allows an object to change its behavior when its internal state changes.                                     |
-<<<<<<< HEAD
 | **[Visitor](./patterns/behavioral/visitor/visitor.implementation.js)**                                                                                                            | Separates an algorithm from the objects it operates on.                                                     |
-| **Interpreter**                                                                                                        | Defines a grammar and an interpreter to process that grammar.                                                |
-=======
-| **Visitor**                                                                                                            | Separates an algorithm from the objects it operates on.                                                     |
 | **[Interpreter](./patterns/behavioral/interpreter/interpreter.implementation.js)**                                                                                                        | Defines a grammar and an interpreter to process that grammar.                                                |
->>>>>>> 18ddc99f
 | **Iterator**                                                                                                           | Provides a way to access elements of a collection sequentially without exposing the underlying representation.|
 | **Memento**                                                                                                            | Captures an object’s state so it can be restored later without violating encapsulation.                    |
 
