# JavaScript Design Patterns Repository

This project demonstrates implementations of the 23 **Gang of Four (GoF)** design patterns using **JavaScript**, specifically optimized for **JavaScript applications**. Developers can enhance their code quality, promote reusability, and build robust applications by understanding and applying these patterns.

**Design patterns** are time-tested solutions to recurring problems in software development. The **Gang of Four (GoF)**, consisting of **Erich Gamma**, **Richard Helm**, **Ralph Johnson**, and **John Vlissides**, introduced **23 fundamental design patterns** in their renowned book *"Design Patterns: Elements of Reusable Object-Oriented Software"*.

This repository provides **JavaScript examples** of these patterns, serving as a practical reference for developers.

## Design Pattern Categories

### Creational Design Patterns

Creational patterns focus on **object creation mechanisms**, enhancing flexibility and reuse in the instantiation process.

| Pattern Name                                                                                    | Description                                                                                                      |
|-------------------------------------------------------------------------------------------------|------------------------------------------------------------------------------------------------------------------|
| **[Singleton](./patterns/creational/singleton/singleton.implementation.js)**                    | Ensures a class has only one instance and provides a global access point.                                         |
| **[Factory Method](./patterns/creational/factory-method/factory-method.implementation.js)**     | Defines an interface for creating an object, but lets subclasses alter the type of object that will be created.  |
| **[Abstract Factory](./patterns/creational/abstract-factory/abstract-factory.implementation.js)** | Provides an interface for creating families of related or dependent objects without specifying their concrete classes. |
| **[Builder](./patterns/creational/builder/builder.implementation.js)**                                                                                     | Separates the construction of a complex object from its representation.                                           |
| **[Prototype](./patterns/creational/prototype/prototype.implementation.js)**                                                                                   | Creates new objects by copying an existing object (prototype).                                                   |

### Structural Design Patterns

Structural patterns **simplify the design** by identifying simple ways to **realize relationships between entities**.

| Pattern Name                                                                 | Description                                                                                                           |
|------------------------------------------------------------------------------|-----------------------------------------------------------------------------------------------------------------------|
| **[Adapter](./patterns/structural/adapter/adapter.implementation.js)**       | Allows objects with incompatible interfaces to collaborate.                                                           |
| **[Composite](./patterns/structural/composite/composite.implementation.js)** | Composes objects into tree structures to represent part-whole hierarchies.                                             |
| **[Proxy](./patterns/structural/proxy/proxy.implementation.js)**             | Provides a surrogate or placeholder for another object to control access to it.                                       |
| **[Flyweight](./patterns/structural/flyweight/flyweight.implementation.js)** | Minimizes memory usage by sharing common data across multiple objects.                                                 |
| **[Facade](./patterns/structural/facade/facade.implementation.js)**          | Provides a simplified interface to a larger and more complex body of code.                                             |
| **[Bridge](./patterns/structural/bridge/bridge.implementation.js)**          | Separates abstraction from implementation, allowing both to evolve independently.                                      |
| **[Decorator](./patterns/structural/decorator/decorator.implementation.js)**    | Dynamically adds behavior or responsibilities to an object without modifying its structure.                           |

### Behavioral Design Patterns

Behavioral patterns focus on **communication between objects**, promoting **loose coupling** and **flexibility**.

| Pattern Name                                                                                   | Description                                                                                                 |
|------------------------------------------------------------------------------------------------|-----------------------------------------------------------------------------------------------------------------|
| **[Template Method](./patterns/behavioral/template-method/template-method.implementation.js)** | Defines the program skeleton in a method, deferring some steps to subclasses.                                |
<<<<<<< HEAD
| **[Mediator](./patterns/behavioral/mediator/mediator.implementation.js)**               | Defines an object that centralizes communication between components.                                         |
| **[Chain of Responsibility](./patterns/behavioral/chain-of-responsibility/chain-of-responsibility.implementation.js)**                                                                    | Passes a request along a chain of handlers until one handles it.                                             |
| **Observer**                                                                                   | Defines a dependency between objects so that when one changes state, all dependents are notified.            |
=======
| **Mediator**                                                                                   | Defines an object that centralizes communication between components.                                         |
| **Chain of Responsibility**                                                                    | Passes a request along a chain of handlers until one handles it.                                             |
| **[Observer](./patterns/behavioral/observer/observer.implementation.js)**               | Defines a dependency between objects so that when one changes state, all dependents are notified.            |
>>>>>>> e24632cb
| **Strategy**                                                                                   | Defines a family of algorithms and lets the client choose which one to use at runtime.                      |
| **Command**                                                                                    | Encapsulates a request as an object, allowing parameterization and queuing of requests.                     |
| **State**                                                                                      | Allows an object to change its behavior when its internal state changes.                                     |
| **Visitor**                                                                                    | Separates an algorithm from the objects it operates on.                                                     |
| **Interpreter**                                                                                | Defines a grammar and an interpreter to process that grammar.                                                |
| **Iterator**                                                                                   | Provides a way to access elements of a collection sequentially without exposing the underlying representation.|
| **Memento**                                                                                    | Captures an object’s state so it can be restored later without violating encapsulation.                    |

## Getting Started

1. **Clone the Repository:**

   ```bash
   git clone https://github.com/akhrienov/nodejs-design-patterns.git
   cd javascript-design-patterns
   ```

2. **Install Dependencies:**

   Ensure **Node.js** and **pnpm** is installed. This repository mainly uses vanilla JavaScript, so no additional packages are necessary.

   ```bash
   pnpm i
   ```

3. **Explore Patterns:**

   Each pattern is in a separate folder under `patterns/`.

   Example:

   ```bash
   cd patterns/creational/singleton
   node singleton.example.js
   ```

## License

This repository is licensed under the **MIT License**. See [LICENSE](LICENSE) for more details.

---

By mastering these patterns, you can **write clean, scalable, and maintainable JavaScript applications**. Happy coding!
<|MERGE_RESOLUTION|>--- conflicted
+++ resolved
@@ -41,15 +41,9 @@
 | Pattern Name                                                                                   | Description                                                                                                 |
 |------------------------------------------------------------------------------------------------|-----------------------------------------------------------------------------------------------------------------|
 | **[Template Method](./patterns/behavioral/template-method/template-method.implementation.js)** | Defines the program skeleton in a method, deferring some steps to subclasses.                                |
-<<<<<<< HEAD
 | **[Mediator](./patterns/behavioral/mediator/mediator.implementation.js)**               | Defines an object that centralizes communication between components.                                         |
 | **[Chain of Responsibility](./patterns/behavioral/chain-of-responsibility/chain-of-responsibility.implementation.js)**                                                                    | Passes a request along a chain of handlers until one handles it.                                             |
-| **Observer**                                                                                   | Defines a dependency between objects so that when one changes state, all dependents are notified.            |
-=======
-| **Mediator**                                                                                   | Defines an object that centralizes communication between components.                                         |
-| **Chain of Responsibility**                                                                    | Passes a request along a chain of handlers until one handles it.                                             |
-| **[Observer](./patterns/behavioral/observer/observer.implementation.js)**               | Defines a dependency between objects so that when one changes state, all dependents are notified.            |
->>>>>>> e24632cb
+| **[Observer](./patterns/behavioral/observer/observer.implementation.js)**                                                                                   | Defines a dependency between objects so that when one changes state, all dependents are notified.            |
 | **Strategy**                                                                                   | Defines a family of algorithms and lets the client choose which one to use at runtime.                      |
 | **Command**                                                                                    | Encapsulates a request as an object, allowing parameterization and queuing of requests.                     |
 | **State**                                                                                      | Allows an object to change its behavior when its internal state changes.                                     |
